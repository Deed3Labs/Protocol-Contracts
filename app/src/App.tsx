--- conflicted
+++ resolved
@@ -1,227 +1,17 @@
-<<<<<<< HEAD
 import React from "react";
 import { BrowserRouter, Routes, Route } from "react-router-dom";
 import Header from "@/components/Header";
 import Home from "@/components/Home";
-=======
-import { BrowserRouter, Routes, Route, Link } from "react-router-dom";
-import { useState, useEffect } from "react";
-import { Moon, Sun, Menu, X, ArrowRight, Shield, Zap, Globe } from "lucide-react";
->>>>>>> 19104e3c
 import MintForm from "@/components/MintForm";
 import PageOne from "@/components/PageOne";
 import PageTwo from "@/components/PageTwo";
-import { Button } from "@/components/ui/button";
 
-<<<<<<< HEAD
-=======
-function Home() {
-  return (
-    <div className="min-h-screen bg-gradient-to-br from-gray-50 via-white to-blue-50 dark:from-gray-950 dark:via-gray-900 dark:to-blue-950 transition-colors duration-500">
-      <div className="container mx-auto px-6 py-20">
-        <div className="max-w-4xl mx-auto text-center">
-          {/* Hero Section */}
-          <div className="mb-16">
-            <div className="inline-flex items-center px-4 py-2 rounded-full bg-blue-100 dark:bg-blue-900/30 text-blue-700 dark:text-blue-300 text-sm font-medium mb-8 border border-blue-200 dark:border-blue-800">
-              <div className="w-2 h-2 bg-blue-500 rounded-full mr-2 animate-pulse"></div>
-              Protocol v1.0 - Now Live
-            </div>
-            
-            <h1 className="text-6xl font-bold bg-gradient-to-r from-gray-900 via-blue-800 to-purple-800 dark:from-white dark:via-blue-200 dark:to-purple-200 bg-clip-text text-transparent mb-6 leading-tight">
-              The Future of Digital Asset Management
-            </h1>
-            
-            <p className="text-xl text-gray-600 dark:text-gray-300 mb-8 max-w-2xl mx-auto leading-relaxed">
-              Mint, validate, and manage real-world assets as NFTs with our cutting-edge blockchain protocol. 
-              Secure, transparent, and built for the future.
-            </p>
-            
-            <div className="flex flex-col sm:flex-row gap-4 justify-center items-center">
-              <Link to="/mint">
-                <Button className="px-8 py-3 bg-blue-600 hover:bg-blue-700 text-white rounded-xl font-semibold shadow-lg hover:shadow-xl transition-all duration-200 transform hover:scale-105 group">
-                  Start Minting
-                  <ArrowRight className="ml-2 h-4 w-4 group-hover:translate-x-1 transition-transform duration-200" />
-                </Button>
-              </Link>
-              <Button variant="outline" className="px-8 py-3 border-2 border-border hover:border-blue-300 dark:hover:border-blue-600 rounded-xl font-semibold transition-all duration-200">
-                Learn More
-              </Button>
-            </div>
-          </div>
-          
-          {/* Features Grid */}
-          <div className="grid md:grid-cols-3 gap-8 mb-16">
-            <div className="p-8 rounded-2xl bg-white/60 dark:bg-gray-800/60 backdrop-blur-sm border border-border hover:border-blue-300 dark:hover:border-blue-600 transition-all duration-300 group">
-              <div className="w-12 h-12 bg-blue-100 dark:bg-blue-900/30 rounded-xl flex items-center justify-center mb-4 group-hover:scale-110 transition-transform duration-200">
-                <Shield className="w-6 h-6 text-blue-600 dark:text-blue-400" />
-              </div>
-              <h3 className="text-xl font-semibold mb-3 text-gray-900 dark:text-white">Secure Minting</h3>
-              <p className="text-gray-600 dark:text-gray-300 leading-relaxed">
-                Create verified digital representations of real-world assets with blockchain security and transparency.
-              </p>
-            </div>
-            
-            <div className="p-8 rounded-2xl bg-white/60 dark:bg-gray-800/60 backdrop-blur-sm border border-border hover:border-purple-300 dark:hover:border-purple-600 transition-all duration-300 group">
-              <div className="w-12 h-12 bg-purple-100 dark:bg-purple-900/30 rounded-xl flex items-center justify-center mb-4 group-hover:scale-110 transition-transform duration-200">
-                <Zap className="w-6 h-6 text-purple-600 dark:text-purple-400" />
-              </div>
-              <h3 className="text-xl font-semibold mb-3 text-gray-900 dark:text-white">Smart Validation</h3>
-              <p className="text-gray-600 dark:text-gray-300 leading-relaxed">
-                Automated validation system ensures asset authenticity and compliance with regulatory standards.
-              </p>
-            </div>
-            
-            <div className="p-8 rounded-2xl bg-white/60 dark:bg-gray-800/60 backdrop-blur-sm border border-border hover:border-green-300 dark:hover:border-green-600 transition-all duration-300 group">
-              <div className="w-12 h-12 bg-green-100 dark:bg-green-900/30 rounded-xl flex items-center justify-center mb-4 group-hover:scale-110 transition-transform duration-200">
-                <Globe className="w-6 h-6 text-green-600 dark:text-green-400" />
-              </div>
-              <h3 className="text-xl font-semibold mb-3 text-gray-900 dark:text-white">Global Access</h3>
-              <p className="text-gray-600 dark:text-gray-300 leading-relaxed">
-                Access your digital assets from anywhere in the world with our decentralized infrastructure.
-              </p>
-            </div>
-          </div>
-          
-          {/* Stats Section */}
-          <div className="grid grid-cols-2 md:grid-cols-4 gap-8 p-8 rounded-2xl bg-white/40 dark:bg-gray-800/40 backdrop-blur-sm border border-border">
-            <div className="text-center">
-              <div className="text-3xl font-bold text-blue-600 dark:text-blue-400 mb-2">1M+</div>
-              <div className="text-sm text-gray-600 dark:text-gray-400">Assets Minted</div>
-            </div>
-            <div className="text-center">
-              <div className="text-3xl font-bold text-purple-600 dark:text-purple-400 mb-2">50K+</div>
-              <div className="text-sm text-gray-600 dark:text-gray-400">Active Users</div>
-            </div>
-            <div className="text-center">
-              <div className="text-3xl font-bold text-green-600 dark:text-green-400 mb-2">99.9%</div>
-              <div className="text-sm text-gray-600 dark:text-gray-400">Uptime</div>
-            </div>
-            <div className="text-center">
-              <div className="text-3xl font-bold text-orange-600 dark:text-orange-400 mb-2">24/7</div>
-              <div className="text-sm text-gray-600 dark:text-gray-400">Support</div>
-            </div>
-          </div>
-        </div>
-      </div>
-    </div>
-  );
-}
-
->>>>>>> 19104e3c
 function App() {
-  const [isDark, setIsDark] = useState(false);
-  const [isMobileMenuOpen, setIsMobileMenuOpen] = useState(false);
-
-  useEffect(() => {
-    // Check for saved theme preference or default to light mode
-    const savedTheme = localStorage.getItem('theme');
-    const prefersDark = window.matchMedia('(prefers-color-scheme: dark)').matches;
-    
-    if (savedTheme === 'dark' || (!savedTheme && prefersDark)) {
-      setIsDark(true);
-      document.documentElement.classList.add('dark');
-    }
-  }, []);
-
-  const toggleTheme = () => {
-    setIsDark(!isDark);
-    if (!isDark) {
-      document.documentElement.classList.add('dark');
-      localStorage.setItem('theme', 'dark');
-    } else {
-      document.documentElement.classList.remove('dark');
-      localStorage.setItem('theme', 'light');
-    }
-  };
-
   return (
     <BrowserRouter>
-<<<<<<< HEAD
       <div className="min-h-screen flex flex-col bg-gradient-to-br from-gray-50 via-white to-gray-100 dark:from-background dark:to-muted">
         <Header />
         <main className="flex-1 flex items-center justify-center w-full">
-=======
-      <div className="min-h-screen bg-background text-foreground transition-colors duration-500">
-        <header className="sticky top-0 z-50 w-full bg-background/80 backdrop-blur-xl border-b border-border transition-colors duration-300">
-          <nav className="max-w-7xl mx-auto flex items-center justify-between px-6 py-4">
-            {/* Logo */}
-            <div className="flex items-center space-x-3">
-              <div className="w-8 h-8 bg-gradient-to-br from-blue-600 to-purple-600 rounded-lg flex items-center justify-center">
-                <div className="w-4 h-4 bg-white rounded-sm"></div>
-              </div>
-              <span className="text-xl font-bold tracking-tight text-foreground">Protocol</span>
-            </div>
-            
-            {/* Desktop Navigation */}
-            <div className="hidden md:flex items-center space-x-8">
-              <Link to="/" className="text-muted-foreground hover:text-foreground font-medium transition-colors duration-200">
-                Home
-              </Link>
-              <Link to="/mint" className="text-muted-foreground hover:text-foreground font-medium transition-colors duration-200">
-                Mint
-              </Link>
-              <Link to="/page-one" className="text-muted-foreground hover:text-foreground font-medium transition-colors duration-200">
-                Explorer
-              </Link>
-              <Link to="/page-two" className="text-muted-foreground hover:text-foreground font-medium transition-colors duration-200">
-                Analytics
-              </Link>
-            </div>
-            
-            {/* Theme Toggle & Mobile Menu */}
-            <div className="flex items-center space-x-4">
-              <Button
-                variant="ghost"
-                size="icon"
-                onClick={toggleTheme}
-                className="w-9 h-9 rounded-lg hover:bg-accent transition-colors duration-200"
-              >
-                {isDark ? (
-                  <Sun className="h-4 w-4 text-muted-foreground" />
-                ) : (
-                  <Moon className="h-4 w-4 text-muted-foreground" />
-                )}
-              </Button>
-              
-              {/* Mobile Menu Button */}
-              <Button
-                variant="ghost"
-                size="icon"
-                className="md:hidden w-9 h-9 rounded-lg hover:bg-accent"
-                onClick={() => setIsMobileMenuOpen(!isMobileMenuOpen)}
-              >
-                {isMobileMenuOpen ? (
-                  <X className="h-4 w-4 text-muted-foreground" />
-                ) : (
-                  <Menu className="h-4 w-4 text-muted-foreground" />
-                )}
-              </Button>
-            </div>
-          </nav>
-          
-          {/* Mobile Navigation */}
-          {isMobileMenuOpen && (
-            <div className="md:hidden border-t border-border bg-background/95 backdrop-blur-xl">
-              <div className="px-6 py-4 space-y-4">
-                <Link to="/" className="block text-muted-foreground hover:text-foreground font-medium transition-colors duration-200">
-                  Home
-                </Link>
-                <Link to="/mint" className="block text-muted-foreground hover:text-foreground font-medium transition-colors duration-200">
-                  Mint
-                </Link>
-                <Link to="/page-one" className="block text-muted-foreground hover:text-foreground font-medium transition-colors duration-200">
-                  Explorer
-                </Link>
-                <Link to="/page-two" className="block text-muted-foreground hover:text-foreground font-medium transition-colors duration-200">
-                  Analytics
-                </Link>
-              </div>
-            </div>
-          )}
-        </header>
-        
-        <main className="flex-1 w-full">
->>>>>>> 19104e3c
           <Routes>
             <Route path="/" element={<Home />} />
             <Route path="/mint" element={<MintForm />} />
